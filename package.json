--- conflicted
+++ resolved
@@ -1,10 +1,6 @@
 {
   "name": "icon-sdk-js",
-<<<<<<< HEAD
-  "version": "0.0.12",
-=======
   "version": "0.0.13",
->>>>>>> 46d73c59
   "description": "JavaScript SDK for ICON",
   "main": "./build/icon-sdk-js.node.min.js",
   "author": {
