<<<<<<< HEAD
# ICON SDK for JavaScript

ICON supports SDK for 3rd party or user services development. You can integrate ICON SDK for your project and utilize ICON’s functionality.
=======
---
title: "ICON SDK for JavaScript"
excerpt: ""
---

ICON supports JavaScript SDK for 3rd party or user services development. You can integrate ICON JavaScript SDK into your project and utilize ICON’s functionality. This document provides you with an information of installation and API specification.

## Table of Contents
* [Installation](#installation)
* [API Specification - Introduction](#api-specification---introduction)
* [IconService][IconService]
* [IconService.IconWallet][IconWallet]
* [IconService.IconBuilder][IconBuilder]
* [IconService.IconBuilder.IcxTransactionBuilder][IcxTransactionBuilder]
* [IconService.IconBuilder.MessageTransactionBuilder][MessageTransactionBuilder]
* [IconService.IconBuilder.DeployTransactionBuilder][DeployTransactionBuilder]
* [IconService.IconBuilder.CallTransactionBuilder][CallTransactionBuilder]
* [IconService.IconBuilder.CallBuilder][CallBuilder]
* [IconService.SignedTransaction][SignedTransaction]
* [IconService.HttpProvider][HttpProvider]
* [IconService.IconAmount][IconAmount]
* [IconService.IconConverter][IconConverter]
* [IconService.IconHexadecimal][IconHexadecimal]
* [IconService.IconValidator][IconValidator]
* [Error cases][Error cases]
* [References][References]
>>>>>>> 765d7812

## Installation

### Usage in Node.js

Install `icon-sdk-js` module using `npm`.

```bash
npm install --save icon-sdk-js
```

Import `icon-sdk-js` module.

```javascript
const IconService = require('icon-sdk-js');
```

### Usage in browser

Install `icon-sdk-js` module using `npm`,

```bash
npm install --save icon-sdk-js
```

or using CDN.

```html
<script src="https://cdn.jsdelivr.net/gh/icon-project/icon-sdk-js@latest/build/icon-sdk-js.web.min.js"></script>
```

Then, import `icon-sdk-js` module.

```javascript
import IconService from 'icon-sdk-js';
```

### Usage in react-native environment

Install `icon-sdk-js` module using `npm`,

```bash
npm install --save icon-sdk-js
```

Then, import `icon-sdk-js/build/icon-sdk-js.web.min.js` module.
```javascript
import IconService from 'icon-sdk-js/build/icon-sdk-js.web.min.js';
```

## API Specification - Introduction

`IconService` is a root class of `icon-sdk-js`, which provides APIs to communicate with ICON nodes and contains different type of modules. Details of modules are as below:

| Module       | Description |
| ------------- | ----------- |
| [IconService] | Class which provides APIs to communicate with ICON nodes |
| [IconService.IconWallet] | Class which provides EOA functions. |
| [IconService.IconBuilder] | Builder class for transaction object. |
| [IconService.SignedTransaction] | Class representing the signed transaction object. |
| [IconService.HttpProvider] | Class representing HTTP-based provider |
| [IconService.IconAmount] | Class which provides unit conversion functions. |
| [IconService.IconConverter] | Util module contains conversion functions. |
| [IconService.IconHexadecimal] | Util module contains hex-prefix functions. |
| [IconService.IconValidator] | Util module contains validator functions. |

## IconService

`IconService` is a class which provides APIs to communicate with ICON nodes. It enables you to easily use ICON JSON-RPC APIs (version 3). All instance methods of `IconService` returns a `HttpCall` instance. To execute the request and get the result value, you need to run `execute()` function of `HttpCall` instance. All requests will be executed **asynchronously**. Synchronous request is not available.

### Constructor

Creates an instance of IconService.

```javascript
new IconService(provider: HttpProvider)
```
#### Parameters

| Parameter       | Type | Description |
| ------------- | ----------- | ----------- |
| provider | `HttpProvider` | [HttpProvider] instance. |

#### Example
```javascript
const httpProvider = new HttpProvider('https://ctz.solidwallet.io/api/v3');
const iconService = new IconService(httpProvider);
```

### getTotalSupply()

Get the total number of issued coins.

```javascript
.getTotalSupply() => HttpCall // .execute() => BigNumber
```

#### Parameters

None

#### Returns

`HttpCall` - The HttpCall instance for `icx_getTotalSupply` JSON-RPC API request. If `execute()` successfully, it returns a `BigNumber` value of total issued coins.

#### Example
```javascript
/* Returns the total number of issued coins. */
const totalSupply = await iconService.getTotalSupply().execute();
```


### getBalance()

Get the balance of the address.

```javascript
.getBalance(address: string) => HttpCall // .execute() => BigNumber
```

#### Parameters

| Parameter       | Type | Description |
| ------------- | ----------- | ----------- |
| address | `string` | an EOA address. |

#### Returns
`HttpCall` - The HttpCall instance for `icx_getBalance` JSON-RPC API request. If `execute()` successfully, it returns a `BigNumber` value of ICX balance.

#### Example
```javascript
/* Returns the balance of a EOA address */
const balance = await iconService.getBalance('hx9d8a8376e7db9f00478feb9a46f44f0d051aab57').execute();
```

### getBlock()

Get the block information. 
> Since this API is an old version, we recommend to use [getBlockByHeight()], [getBlockByHash()], [getLastBlock()] API.

```javascript
.getBlock(value: string|number|BigNumber) => HttpCall // .execute() => object
```

#### Parameters

| Parameter       | Type | Description |
| ------------- | ----------- | ----------- |
| value | `string`, `number`, `BigNumber` | the height or hash value of block.

Depending on the type of input value, there are different ways to get block information.

1. Get block by height - Put integer value of a block height. It will delegate to [icx_getBlockByHeight] RPC method.

2. Get block by hash - Put block hash value. It will delegate to [icx_getBlockByHash] RPC method.

3. Get latest block - Put the string `'latest'`. It will delegate to [icx_getLastBlock] RPC method.

#### Returns
`HttpCall` - The HttpCall instance for `icx_getBlockByHeight`, `icx_getBlockByHash` or `icx_getLastBlock` JSON-RPC API request. If `execute()` successfully, it returns a block `object`. For details of returned block object, see _Example_ section of [icx_getLastBlock].


#### Example
```javascript
// Returns block information by block height
const block1 = await iconService.getBlock(1000).execute();

// Returns block information by block hash
const block2 = await iconService.getBlock("0xdb310dd653b2573fd673ccc7489477a0b697333f77b3cb34a940db67b994fd95").execute();

// Returns latest block information
const block2 = await iconService.getBlock("latest").execute(); 
```

### getBlockByHeight()

Get the block information by block height. 

```javascript
.getBlockByHeight(value: number|BigNumber) => HttpCall // .execute() => object
```

#### Parameters

| Parameter       | Type | Description |
| ------------- | ----------- | ----------- |
| value | `number`, `BigNumber` | the height value of block.

#### Returns
`HttpCall` - The HttpCall instance for `icx_getBlockByHeight` JSON-RPC API request. If `execute()` successfully, it returns a block `object`.

#### Example
```javascript
// Returns block information
const block = await iconService.getBlockByHeight(1000).execute();
```

### getBlockByHash()

Get the block information by block hash. 

```javascript
.getBlockByHash(value: string) => HttpCall // .execute() => object
```

#### Parameters

| Parameter       | Type | Description |
| ------------- | ----------- | ----------- |
| value | `string` | a block hash.

#### Returns
`HttpCall` - The HttpCall instance for `icx_getBlockByHash` JSON-RPC API request. If `execute()` successfully, it returns a block `object`.

#### Example
```javascript
// Returns block information
const block = await iconService.getBlockByHash('0xdb310dd653b2573fd673ccc7489477a0b697333f77b3cb34a940db67b994fd95').execute();
```

### getLastBlock()

Get the latest block information. 

```javascript
.getLastBlock() => HttpCall // .execute() => object
```

#### Parameters

None

#### Returns
`HttpCall` - The HttpCall instance for `icx_getLastBlock` JSON-RPC API request. If `execute()` successfully, it returns a block `object`.

#### Example
```javascript
// Returns block information
const block = await iconService.getLastBlock().execute();
```


### getScoreApi()

Get the SCORE API list.

```javascript
.getScoreApi(address: string) => HttpCall // .execute() => array
```

#### Parameters

| Parameter       | Type | Description |
| ------------- | ----------- | ----------- |
| address | `string` | a SCORE address. |

#### Returns
`HttpCall` - The HttpCall instance for `icx_getScoreApi` JSON-RPC API request. If `execute()` successfully, it returns a `ScoreApiList` instance, the API list of SCORE address. 

`ScoreApiList` provides two instance methods, `getList()` and `getMethod()`.

* getList() - Returns `array` of API list.

* getMethod(*method: `string`*) - Returns `object` of method information.


#### Example
```javascript
// Returns the SCORE API list
const apiList = await iconService.getScoreApi('cx0000000000000000000000000000000000000001').execute();

// [ { type: 'function', name: 'acceptScore', inputs: [ [Object] ] outputs: [] }, ··· { type: 'eventlog', name: 'UpdateServiceConfigLog', inputs: [ [Object] ] }]
console.log(apiList.getList());

// { type: 'function', name: 'getStepCosts', inputs: [], outputs: [ { type: 'dict' } ], readonly: '0x1' }
console.log(apiList.getMethod('getStepCosts'));
```

### getTransaction()

Get the transaction information.

```javascript
.getTransaction(hash: string) => HttpCall // .execute() => object
```

#### Parameters

| Parameter       | Type | Description |
| ------------- | ----------- | ----------- |
| hash | `string` | a transaction hash. |

#### Returns
`HttpCall` - The HttpCall instance for `icx_getTransactionByHash` JSON-RPC API request. If `execute()` successfully, it returns a transaction `object`. For details of returned object, see [here][icx_getTransactionByHash].

#### Example
```javascript
// Returns the transaction object.
const txObject = await iconService.getTransaction('0xb903239f8543d04b5dc1ba6579132b143087c68db1b2168786408fcbce568238').execute();
```

### getTransactionResult()

Get the result of transaction by transaction hash.

```javascript
.getTransactionResult(hash: string) => HttpCall // .execute() => object
```

#### Parameters

| Parameter       | Type | Description |
| ------------- | ----------- | ----------- |
| hash | `string` | a transaction hash. |

#### Returns
`HttpCall` - The HttpCall instance for `icx_getTransactionResult` JSON-RPC API request. If `execute()` successfully, it returns a transaction result `object`. For details of returned object, see [here][icx_getTransactionResult].

#### Example
```javascript
// Returns the transaction result object.
const txObject = await iconService.getTransactionResult('0xb903239f8543d04b5dc1ba6579132b143087c68db1b2168786408fcbce568238').execute();
```

### sendTransaction()

Send a transaction that changes the states of address.

```javascript
.sendTransaction(signedTransaction: SignedTransaction) => HttpCall // .execute() => string
```

#### Parameters

| Parameter       | Type | Description |
| ------------- | ----------- | ----------- |
| signedTransaction | `SignedTransaction` | an instance of [SignedTransaction] class. |

#### Returns
`HttpCall` - The HttpCall instance for `icx_sendTransaction` JSON-RPC API request. If `execute()` successfully, it returns a `string` value of transaction hash.

#### Example
```javascript
// Returns the tx hash of transaction.
const txHash = await iconService.sendTransaction(signedTransaction).execute();
```

### call()

Calls external function of SCORE.

```javascript
.call(call: Call) => HttpCall // .execute() => any
```

#### Parameters

| Parameter       | Type | Description |
| ------------- | ----------- | ----------- |
| call | `Call` | an instance of Call class builded by [CallBuilder]. |

#### Returns
`HttpCall` - The HttpCall instance for `icx_call` JSON-RPC API request. If `execute()` successfully, it returns a `any` type of value returned by the executed SCORE function.

#### Example
```javascript
// Returns the value returned by the executed SCORE function.
const result = await iconService.call(call).execute();
```

## IconService.IconWallet (Wallet)

`IconWallet` is a class which provides EOA functions. It enables you to create, load, and store `Wallet` object.

### Constructor

Creates an instance of `Wallet` class. To create wallet, please use `create()` static function instead of instantiating this class directly.

```javascript
new Wallet(privKey: string, pubKey: string)
```
#### Parameters

| Parameter       | Type | Description |
| ------------- | ----------- | ----------- |
| privKey | `string` | a private key. |
| pubKey | `string` | a public key. |

### static create()

Creates an instance of `Wallet` class.

```javascript
IconWallet.create() => Wallet
```
#### Parameters

None

#### Returns
`Wallet` - Wallet instance. It contains a public key and a private key randomly generated by `create()` function.

#### Example
```javascript
// Creates an instance of Wallet.
const wallet = IconWallet.create();
```

### static loadPrivateKey()

Import existing wallet using private key.

```javascript
IconWallet.loadPrivateKey(privKey: string) => Wallet
```
#### Parameters

| Parameter       | Type | Description |
| ------------- | ----------- | ----------- |
| privKey | `string` | a private key. |

#### Returns
`Wallet` - a Wallet instance.

#### Example
```javascript
// Load wallet object
const wallet = IconWallet.loadPrivateKey('2ab···e4c');
```

### static loadKeystore()

Import existing wallet using keystore object.

```javascript
IconWallet.loadKeystore(keystore: object|string, password: string, nonStrict?: boolean) => Wallet
```
#### Parameters

| Parameter       | Type | Description |
| ------------- | ----------- | ----------- |
| keystore | `object`, `string` | the keystore object (or stringified object.) |
| password | `string` | the password of keystore object. |
| nonStrict (optional) | `boolean` | set whether checking keystore file case-insensitive or not. _(affects when `keystore` param is string.)_ |

#### Returns
`Wallet` - a Wallet instance.

#### Example
```javascript
const testKeystore = { "version": 3, "id": "41fc1ddb-4faf-4c88-b494-8fe82a4bab63", "address": "hxd008c05cbc0e689f04a5bb729a66b42377a9a497", "crypto": { "ciphertext": "c4046f5a735403a963110d24f39120a102ad7bc462bf2a14ae334ba4a8c485f6", "cipherparams": { "iv": "441b5a5de3dd33de6f7838b6075702d2" }, "cipher": "aes-128-ctr", "kdf": "scrypt", "kdfparams": { "dklen": 32, "salt": "39d45ffead82d554e35a55efcc7a1f64afe73e9a8ab6b750d959f904e32294ba", "n": 16384, "r": 8, "p": 1 }, "mac": "9bca1f2e8750efb27b7357e1a6a727c596cb812f7a4c45792494a8b0890774d7" }, "coinType": "icx" }
const testPassword = 'qwer1234!'

// Load wallet object
const wallet = IconWallet.loadKeystore(testKeystore, testPassword)
```

### store()

Get keystore object of an instance of a `Wallet` class.

```javascript
.store(password: string, opts?: object) => object
```
#### Parameters

| Parameter       | Type | Description |
| ------------- | ----------- | ----------- |
| password | `string` | a new password for encryption. |
| opts (optional) | `object` | the custom options for encryption. |

#### Returns
`object` - a keystore object.

#### Example
```javascript
const wallet = IconWallet.create()
// Get keystore object of an instance of a `Wallet` class.
const keystore = wallet.store("qwer1234!")
```

### sign()

Generate signature string by signing transaction object.

```javascript
.sign(data: Buffer) => string
```
#### Parameters

| Parameter       | Type | Description |
| ------------- | ----------- | ----------- |
| data | `Buffer` | the serialized transaction object. |

#### Returns
`string` - a signature string.

#### Example
```javascript
const wallet = IconWallet.create()
// Get keystore object of an instance of a `Wallet` class.
const signature = wallet.sign('ba4···f64')
```

### getPrivateKey()

Get a private key of `Wallet` instance.

```javascript
.getPrivateKey() => string
```
#### Parameters

None

#### Returns
`string` - a private key.

#### Example
```javascript
const wallet = IconWallet.create()
// Get private key of `Wallet` instance.
const pk = wallet.getPrivateKey()
```

### getPublicKey()

Get a public key of `Wallet` instance.

```javascript
.getPublicKey() => string
```
#### Parameters

None

#### Returns
`string` - a public key.

#### Example
```javascript
const wallet = IconWallet.create()
// Get public key of `Wallet` instance.
const pk = wallet.getPublicKey()
```

### getAddress()

Get an address of `Wallet` instance.

```javascript
.getAddress() => string
```
#### Parameters

None

#### Returns
`string` - an EOA address.

#### Example
```javascript
const wallet = IconWallet.create()
// Get address of `Wallet` instance.
const pk = wallet.getAddress()
```

## IconService.IconBuilder

`IconBuilder` is an object containing builder class for transaction object. Builder class enables you to make transaction object easily. There are 5 types of builder class as follows:

| Module       | Description |
| ------------- | ----------- |
| [IcxTransactionBuilder] | Builder class for `IcxTransaction` instance, which is for sending ICX.  |
| [MessageTransactionBuilder] | Builder class for `MessageTransaction` instance, which is for sending message data. Extends `IcxTransactionBuilder` class. |
| [DeployTransactionBuilder] | Builder class for `DeployTransaction` instance, which is for deploying SCORE. Extends `IcxTransactionBuilder` class.  |
| [CallTransactionBuilder] | Builder class for `CallTransaction` instance, which is for invoking a *state-transition* function of SCORE. Extends `IcxTransactionBuilder` class. |
| [CallBuilder] | Builder class for `Call` instance, which is for invoking a *read-only* function of SCORE. |

## IconService.IconBuilder.IcxTransactionBuilder

Builder class for `IcxTransaction` instance. `IcxTransaction` is an object representing a transaction object used for sending ICX. The parameter details are as follows:

| Parameter       | Description |
| ------------- | ----------- |
| `to` | An EOA address to receive coins, or SCORE address to execute the transaction. |
| `from` | An EOA address that created the transaction |
| `value` (optional) | Amount of ICX coins in loop to transfer. When ommitted, assumes 0. (1 icx = 1 ^ 18 loop) |
| `stepLimit` | Maximum step allowance that can be used by the transaction. |
| `nid` | Network ID ("0x1" for Mainnet, "0x2" for Testnet, etc) |
| `nonce` | An arbitrary number used to prevent transaction hash collision. |
| `version` | Protocol version ("0x3" for V3) |
| `timestamp` | Transaction creation time. timestamp is in microsecond. |

### Constructor

Creates an instance of `IcxTransactionBuilder` class.

```javascript
new IcxTransactionBuilder()
```
#### Parameters

None

### to()

Setter method of 'to' property.

```javascript
.to(to: string) => IcxTransactionBuilder
```
#### Parameters

| Parameter       | Type | Description |
| ------------- | ----------- | ----------- |
| to | `string` | an EOA or SCORE address. |

#### Returns
`IcxTransactionBuilder` - Returns an instance of itself

#### Example
```javascript
// Set `to` property.
const txObj = new IcxTransactionBuilder()
    .to('hx87a90bfe8ed49e1a25184ce77fa0d9c4b0484d6a')
```

### from()

Setter method of 'from' property.

```javascript
.from(from: string) => IcxTransactionBuilder
```
#### Parameters

| Parameter       | Type | Description |
| ------------- | ----------- | ----------- |
| from | `string` | an EOA address. |

#### Returns
`IcxTransactionBuilder` - Returns an instance of itself

#### Example
```javascript
// Set `from` property.
const txObj = new IcxTransactionBuilder()
    .from('hx46293d558d3bd489c3715e7e3648de0e35086bfd')
```

### value()

Setter method of 'value' property.

```javascript
.value(value: string|BigNumber|number) => IcxTransactionBuilder
```
#### Parameters

| Parameter       | Type | Description |
| ------------- | ----------- | ----------- |
| value | `string`, `BigNumber`, `number` | the sending amount of ICX in loop unit. |

#### Returns
`IcxTransactionBuilder` - Returns an instance of itself

#### Example
```javascript
// Set `value` property.
const txObj = new IcxTransactionBuilder()
    .value(IconAmount.of(1, IconAmount.Unit.ICX).toLoop())
```

### stepLimit()

Setter method of 'stepLimit' property.

```javascript
.stepLimit(stepLimit: string|BigNumber|number) => IcxTransactionBuilder
```
#### Parameters

| Parameter       | Type | Description |
| ------------- | ----------- | ----------- |
| stepLimit | `string`, `BigNumber`, `number` | the amount of step limit. |

#### Returns
`IcxTransactionBuilder` - Returns an instance of itself

#### Example
```javascript
// Set `value` property.
const txObj = new IcxTransactionBuilder()
    .stepLimit(IconConverter.toBigNumber(100000))
```

### nid()

Setter method of 'nid' property.

```javascript
.nid(nid: string|BigNumber|number) => IcxTransactionBuilder
```
#### Parameters

| Parameter       | Type | Description |
| ------------- | ----------- | ----------- |
| nid | `string`, `BigNumber`, `number` | a network ID. |

#### Returns
`IcxTransactionBuilder` - Returns an instance of itself

#### Example
```javascript
// Set `nid` property.
const txObj = new IcxTransactionBuilder()
    .nid(IconConverter.toBigNumber(1))
```

### nonce()

Setter method of 'nonce' property.

```javascript
.nonce(nonce: string|BigNumber|number) => IcxTransactionBuilder
```
#### Parameters

| Parameter       | Type | Description |
| ------------- | ----------- | ----------- |
| nonce | `string`, `BigNumber`, `number` | a nonce value. |

#### Returns
`IcxTransactionBuilder` - Returns an instance of itself

#### Example
```javascript
// Set `nonce` property.
const txObj = new IcxTransactionBuilder()
    .nonce(IconConverter.toBigNumber(1))
```

### version()

Setter method of 'version' property.

```javascript
.version(version: string|BigNumber|number) => IcxTransactionBuilder
```
#### Parameters

| Parameter       | Type | Description |
| ------------- | ----------- | ----------- |
| version | `string`, `BigNumber`, `number` | the version value. |

#### Returns
`IcxTransactionBuilder` - Returns an instance of itself

#### Example
```javascript
// Set `version` property.
const txObj = new IcxTransactionBuilder()
    .version(IconConverter.toBigNumber(3))
```

### timestamp()

Setter method of 'timestamp' property.

```javascript
.timestamp(version: string|BigNumber|number) => IcxTransactionBuilder
```
#### Parameters

| Parameter       | Type | Description |
| ------------- | ----------- | ----------- |
| timestamp | `string`, `BigNumber`, `number` | timestamp value. (microsecond) |

#### Returns
`IcxTransactionBuilder` - Returns an instance of itself

#### Example
```javascript
// Set `timestamp` property.
const txObj = new IcxTransactionBuilder()
    .timestamp(1544596599371000)
```

### build()

Returns an `IcxTransaction` instance which contains parameter you set.

```javascript
.build() => IcxTransaction
```
#### Parameters

None

#### Returns
`IcxTransaction` - Returns an `IcxTransaction` instance.

#### Example
```javascript
// Build `IcxTransaction` instance.
const txObj = new IcxTransactionBuilder()
    .from('hx46293d558d3bd489c3715e7e3648de0e35086bfd')
    .to('hx87a90bfe8ed49e1a25184ce77fa0d9c4b0484d6a')
    .value(IconAmount.of(7, IconAmount.Unit.ICX).toLoop())
    .stepLimit(IconConverter.toBigNumber(100000))
    .nid(IconConverter.toBigNumber(3))
    .nonce(IconConverter.toBigNumber(1))
    .version(IconConverter.toBigNumber(3))
    .timestamp(1544596599371000)
    .build()
```

## IconService.IconBuilder.MessageTransactionBuilder

Builder class for `MessageTransaction` instance. `MessageTransaction` is an object representing a transaction object used for sending message data. It extends `IcxTransaction` class, so instance parameters and methods of builder class are mostly identical to `IcxTransaction` class, except for the following:

| Parameter       | Description |
| ------------- | ----------- |
| `data` | A message data. Data type of the data should be **lowercase hex string prefixed with '0x'.** |
| `dataType` | Data type of `data`. Fixed string `message` is in value. |

For details of extended parameters and methods, see [IcxTransactionBuilder] section.

### Constructor

Creates an instance of `MessageTransactionBuilder` class.

```javascript
new MessageTransactionBuilder()
```
#### Parameters

None

### data()

Setter method of 'data' property.

```javascript
.data(data: string) => MessageTransactionBuilder
```
#### Parameters

| Parameter       | Type | Description |
| ------------- | ----------- | ----------- |
| data | `string` | the data (hex string) to send. |

#### Returns
`MessageTransactionBuilder` - Returns an instance of itself

#### Example
```javascript
// Set `data` property.
const txObj = new MessageTransactionBuilder()
    .data(IconConverter.fromUtf8('Hello'))
```

### build()

Returns an `MessageTransaction` instance which contains parameter you set.

```javascript
.build() => MessageTransaction
```
#### Parameters

None

#### Returns
`MessageTransaction` - Returns an `MessageTransaction` instance.

#### Example
```javascript
// Build `MessageTransaction` instance.
const txObj = new MessageTransactionBuilder()
    .from('hx46293d558d3bd489c3715e7e3648de0e35086bfd')
    .to('hx87a90bfe8ed49e1a25184ce77fa0d9c4b0484d6a')
    .stepLimit(IconConverter.toBigNumber(100000))
    .nid(IconConverter.toBigNumber(3))
    .nonce(IconConverter.toBigNumber(1))
    .version(IconConverter.toBigNumber(3))
    .timestamp(1544596599371000)
    .data(IconConverter.fromUtf8('Hello'))
    .build()
```

## IconService.IconBuilder.DeployTransactionBuilder

Builder class for `DeployTransaction` instance. `DeployTransaction` is an object representing a transaction object used for deploying SCORE. It extends `IcxTransaction` class, so instance parameters and methods of builder class are mostly identical to `IcxTransaction` class, except for the following:

| Parameter       | Description |
| ------------- | ----------- |
| `data` | A deploy object data. It contains 3 parameters: 1) `contentType` - Mime-type of the content. 2) `content` - Compressed SCORE data. 3) `params` (optional) - Function parameters delivered to on_install() or on_update() |
| `dataType` | Data type of `data`. Fixed string `deploy` is in value. |

For details of extended parameters and methods, see [IcxTransactionBuilder] section.

### Constructor

Creates an instance of `DeployTransactionBuilder` class.

```javascript
new DeployTransactionBuilder()
```
#### Parameters

None

### contentType()

Setter method of 'contentType' property in 'data'.

```javascript
.contentType(contentType: string) => DeployTransactionBuilder
```
#### Parameters

| Parameter       | Type | Description |
| ------------- | ----------- | ----------- |
| contentType | `string` | the content type of content |

#### Returns
`DeployTransactionBuilder` - Returns an instance of itself

#### Example
```javascript
// Set `contentType` property.
const txObj = new DeployTransactionBuilder()
    .contentType('application/zip')
```

### content()

Setter method of 'content' property in 'data'.

```javascript
.content(content: string) => DeployTransactionBuilder
```
#### Parameters

| Parameter       | Type | Description |
| ------------- | ----------- | ----------- |
| content | `string` | the content to deploy. |

#### Returns
`DeployTransactionBuilder` - Returns an instance of itself

#### Example
```javascript
// Set `content` property.
const txObj = new DeployTransactionBuilder()
    .content('0x504b03040a0000000000d3a68e4d000000000000000...')
```

### params()

Setter method of 'params' property in 'data'.

```javascript
.params(params: object) => DeployTransactionBuilder
```
#### Parameters

| Parameter       | Type | Description |
| ------------- | ----------- | ----------- |
| params | `object` | Function parameters delivered to on_install() or on_update(). |

#### Returns
`DeployTransactionBuilder` - Returns an instance of itself

#### Example
```javascript
// Set `params` property.
const txObj = new DeployTransactionBuilder()
    .params({
        initialSupply: IconConverter.toHex('100000000000'),
        decimals: IconConverter.toHex(18),
        name: 'StandardToken',
        symbol: 'ST',
    })
```

### build()

Returns an `DeployTransaction` instance which contains parameter you set.

```javascript
.build() => DeployTransaction
```
#### Parameters

None

#### Returns
`DeployTransaction` - Returns an `DeployTransaction` instance.

#### Example
```javascript
// Build `DeployTransaction` instance.
const txObj = new DeployTransactionBuilder()
    .from('hx46293d558d3bd489c3715e7e3648de0e35086bfd')
    .to('cx0000000000000000000000000000000000000000')
    .stepLimit(IconConverter.toBigNumber(2500000))
    .nid(IconConverter.toBigNumber(3))
    .nonce(IconConverter.toBigNumber(1))
    .version(IconConverter.toBigNumber(3))
    .timestamp(1544596599371000)
    .contentType('application/zip')
    .content('0x504b03040a0000000000d3a68e4d000000000000000...')
    .params({
        initialSupply: IconConverter.toHex('100000000000'),
        decimals: IconConverter.toHex(18),
        name: 'StandardToken',
        symbol: 'ST',
    })
    .build()
```


## IconService.IconBuilder.CallTransactionBuilder

Builder class for `CallTransaction` instance. `CallTransaction` is an object representing a transaction object used for invoking a *state-transition* function of SCORE. It extends `IcxTransaction` class, so instance parameters and methods are mostly identical to `IcxTransaction` class, except for the following:

| Parameter       | Description |
| ------------- | ----------- |
| `data` | An object data for calling method. It contains 2 parameters: 1) `method` - The method name of SCORE API. 2) `params` (optional) - The input params for method |
| `dataType` | Data type of `data`. Fixed string `call` is in value. |

For details of extended parameters and methods, see [IcxTransactionBuilder] section.

### Constructor

Creates an instance of `CallTransactionBuilder` class.

```javascript
new CallTransactionBuilder()
```
#### Parameters

None



### method()

Setter method of 'method' property in 'data'.

```javascript
.method(method: string) => CallTransactionBuilder
```
#### Parameters

| Parameter       | Type | Description |
| ------------- | ----------- | ----------- |
| method | `string` | the method name of SCORE API. |

#### Returns
`CallTransactionBuilder` - Returns an instance of itself

#### Example
```javascript
// Set `method` property.
const txObj = new CallTransactionBuilder()
    .method('transfer')
```


### params()

Setter method of 'params' property in 'data'.

```javascript
.params(params: object) => CallTransactionBuilder
```
#### Parameters

| Parameter       | Type | Description |
| ------------- | ----------- | ----------- |
| params | `object` | the input params for method. |

#### Returns
`CallTransactionBuilder` - Returns an instance of itself

#### Example
```javascript
// Set `params` property.
const txObj = new CallTransactionBuilder()
    .params({
        _to: 'hxd008c05cbc0e689f04a5bb729a66b42377a9a497',
        _value: IconConverter.toHex(IconAmount.of(1, IconAmount.Unit.ICX).toLoop()),
    })
```


### build()

Returns an `CallTransaction` instance which contains parameter you set.

```javascript
.build() => CallTransaction
```
#### Parameters

None

#### Returns
`CallTransaction` - Returns an `CallTransaction` instance.

#### Example
```javascript
// Build `CallTransaction` instance.
const txObj = new CallTransactionBuilder()
    .from('hx902ecb51c109183ace539f247b4ea1347fbf23b5')
    .to('cx3502b4dadbfcd654d26d53d8463f2929c2c3948d')
    .stepLimit(IconConverter.toBigNumber('2000000'))
    .nid(IconConverter.toBigNumber('3'))
    .nonce(IconConverter.toBigNumber('1'))
    .version(IconConverter.toBigNumber('3'))
    .timestamp((new Date()).getTime() * 1000)
    .method('transfer')
    .params({
        _to: 'hxd008c05cbc0e689f04a5bb729a66b42377a9a497',
        _value: IconConverter.toHex(IconAmount.of(1, IconAmount.Unit.ICX).toLoop()),
    })
    .build()
```


## IconService.IconBuilder.CallBuilder

Builder class for `Call` instance. `Call` is an object representing a transaction object used for invoking a *read-only* function of SCORE. The parameter details are as follows:

| Parameter       | Description |
| ------------- | ----------- |
| `to` | a SCORE address to execute the call. |
| `data` | an object data for calling method. It contains 2 parameters: 1) `method` - The method name of SCORE API. 2) `params` (optional) - The input params for method |
| `dataType` | Data type of `data`. Fixed string `call` is in value. |

### Constructor

Creates an instance of `CallBuilder` class.

```javascript
new CallBuilder()
```
#### Parameters

None

### to()

Setter method of 'to' property.

```javascript
.to(to: string) => CallBuilder
```
#### Parameters

| Parameter       | Type | Description |
| ------------- | ----------- | ----------- |
| to | `string` | a SCORE address. |

#### Returns
`CallBuilder` - Returns an instance of itself

#### Example
```javascript
// Set `to` property.
const txObj = new CallBuilder()
    .to('cxc248ee72f58f7ec0e9a382379d67399f45b596c7')
```


### method()

Setter method of 'method' property in 'data'.

```javascript
.method(method: string) => CallBuilder
```
#### Parameters

| Parameter       | Type | Description |
| ------------- | ----------- | ----------- |
| method | `string` | the method name of SCORE API. |

#### Returns
`CallBuilder` - Returns an instance of itself

#### Example
```javascript
// Set `method` property.
const txObj = new CallBuilder()
    .method('balanceOf')
```


### params()

Setter method of 'params' property in 'data'.

```javascript
.params(params: object) => CallBuilder
```
#### Parameters

| Parameter       | Type | Description |
| ------------- | ----------- | ----------- |
| params | `object` | the input params for method. |

#### Returns
`CallBuilder` - Returns an instance of itself

#### Example
```javascript
// Set `params` property.
const txObj = new CallBuilder()
    .params({ 
        _owner: 'hx87a90bfe8ed49e1a25184ce77fa0d9c4b0484d6a' 
    })
```


### build()

Returns an `Call` instance which contains parameter you set.

```javascript
.build() => Call
```
#### Parameters

None

#### Returns
`Call` - Returns an `Call` instance.

#### Example
```javascript
// Build `Call` instance.
const txObj = new CallBuilder()
    .to('cxc248ee72f58f7ec0e9a382379d67399f45b596c7')
    .method('balanceOf')
    .params({ _owner: 'hx87a90bfe8ed49e1a25184ce77fa0d9c4b0484d6a' })
    .build()
```


## IconService.SignedTransaction

`SignedTransaction` is a class for signing transaction object. It enables you to make signature, and signed transaction object by calling instance methods. Also, by passing `SignedTransaction` instance to [sendTransaction()], it will automatically generate transaction object including signature, and send to ICON node.

### Constructor

Creates an instance of `SignedTransaction` class.

```javascript
new SignedTransaction(transaction: IcxTransaction|MessageTransaction|CallTransaction|DeployTransaction, wallet: Wallet)
```

#### Parameters

| Parameter       | Type | Description |
| ------------- | ----------- | ----------- |
| transaction | `IcxTransaction`, `MessageTransaction`, `CallTransaction`, `DeployTransaction` | a transaction object. |
| wallet | `Wallet` | wallet instance used for signing. |

### getSignature()

Get a signature string.

```javascript
.getSignature() => string
```

#### Parameters

None

#### Returns

`string` - a signature string.

#### Example
```javascript
/* Returns the signature */
const signature = new SignedTransaction(icxTransaction, wallet).getSignature() 
// 'YV3eNgVjLFwXS65Bk...+lC90KgRBh7FtwE='
```

### getProperties()

Get a raw signed transaction object.

```javascript
.getProperties() => object
```

#### Parameters

None

#### Returns

`object` - the raw signed transaction object.

#### Example
```javascript
/* Returns the raw signed transaction object */
const signature = new SignedTransaction(icxTransaction, wallet).getProperties()
// {
// 	to: 'hx87a90bfe8ed49e1a25184ce77fa0d9c4b0484d6a',
// 	from: 'hx46293d558d3bd489c3715e7e3648de0e35086bfd',
// 	stepLimit: '0x186a0',
// 	nid: '0x3',
// 	version: '0x3',
// 	timestamp: '0x57ccd6ba074f8',
// 	value: '0x7',
// 	nonce: '0x1',
// 	signature: 'YV3eNgVjLFwXS65Bk...+lC90KgRBh7FtwE=',
// };
```


### getRawTransaction()

Get a raw transaction object of `transaction` property.

```javascript
.getRawTransaction() => object
```

#### Parameters

None

#### Returns

`object` - the raw transaction object of `transaction` property.

#### Example
```javascript
/* Returns the signed transaction object */
const signature = new SignedTransaction(icxTransaction, wallet).getRawTransaction()
// {
// 	to: 'hx87a90bfe8ed49e1a25184ce77fa0d9c4b0484d6a',
// 	from: 'hx46293d558d3bd489c3715e7e3648de0e35086bfd',
// 	stepLimit: '0x186a0',
// 	nid: '0x3',
// 	version: '0x3',
// 	timestamp: '0x57ccd6ba074f8',
// 	value: '0x7',
// 	nonce: '0x1'
// };
```


## IconService.HttpProvider

`HttpProvider` is a class representing HTTP-based provider. It is commonly used for setting provider url of `IconService` instance. For details of network and node url, see [ICON Networks] document.


### Constructor

Creates an instance of `HttpProvider` class.

```javascript
new HttpProvider(url: string)
```

#### Parameters

| Parameter       | Type | Description |
| ------------- | ----------- | ----------- |
| url | `string` | ICON node url |


## IconService.IconAmount

`IconAmount` is a class representing BigNumber value and unit data. It also provides unit conversion static functions. It enables you to manage different types of numeric data easily.

(`IconAmount` contains static class property called `Unit`, which has constant `number` value of different types of unit digit. `IconAmount.Unit.LOOP` is `0`, and `IconAmount.Unit.ICX` is `18`.)

### Constructor

Creates an instance of `IconAmount` class.

```javascript
new IconAmount(value: string|BigNumber|number, digit: string|BigNumber|number)
```

#### Parameters

| Parameter       | Type | Description |
| ------------- | ----------- | ----------- |
| value | `string`, `BigNumber`, `number` | the value of amount. |
| digit | `string`, `BigNumber`, `number` | the digit of unit. |

> Note: According to official document of [BigNumber.js](https://mikemcl.github.io/bignumber.js/#bignumber), it is recommended to create BigNumbers from `string` values rather than `number` values to avoid a potential loss of precision.

### static of()

Creates an instance of `IconAmount` class.

```javascript
IconAmount.of(value: string|BigNumber|number, digit: string|BigNumber|number) => IconAmount
```
#### Parameters

| Parameter       | Type | Description |
| ------------- | ----------- | ----------- |
| value | `string`, `BigNumber`, `number` | the value of amount. |
| digit | `string`, `BigNumber`, `number` | the digit of unit. |

> Note: According to official document of [BigNumber.js](https://mikemcl.github.io/bignumber.js/#bignumber), it is recommended to create BigNumbers from `string` values rather than `number` values to avoid a potential loss of precision.

#### Returns
`IconAmount` - IconAmount instance.

#### Example
```javascript
// Returns IconAmount instance
const iconAmount = IconAmount.of('2', IconAmount.Unit.ICX);
```


### toString()

Converts value property into string

```javascript
.toString() => string
```
#### Parameters

None

#### Returns
`string` - The stringified value property of IconAmount instance.

#### Example
```javascript
// Returns stringified value property
const value = IconAmount.of('2', IconAmount.Unit.ICX).toString();
```


### getDigit()

Get digit property.

```javascript
.getDigit() => number
```
#### Parameters

None

#### Returns
`number` - The digit property of IconAmount instance.

#### Example
```javascript
// Returns digit property
const digit = IconAmount.of('2', IconAmount.Unit.ICX).getDigit();
```


### toLoop()

Get value property converted into loop unit.

```javascript
.toLoop() => BigNumber
```
#### Parameters

None

#### Returns
`BigNumber` - The value property converted into loop unit.

#### Example
```javascript
// Returns value property converted into loop unit.
const value = IconAmount.of('2', IconAmount.Unit.ICX).toLoop();
```


### convertUnit()

Converts value property into custom digit

```javascript
.convertUnit(digit: string|BigNumber|number) => IconAmount
```
#### Parameters

| Parameter       | Type | Description |
| ------------- | ----------- | ----------- |
| digit | `string`, `BigNumber`, `number` | the digit of unit. |

#### Returns
`IconAmount` - The IconAmount instance converted into custom digit.

#### Example
```javascript
// Returns IconAmount instance converted into custom digit.
const value = IconAmount.of('2', IconAmount.Unit.ICX).convertUnit(IconAmount.Unit.LOOP);
```

## IconService.IconConverter

`IconConverter` is a utility module which contains conversion functions.

### static fromUtf8()

Converts UTF-8 text to hex string with '0x' prefix.

```javascript
IconConverter.fromUtf8(value: string) => string
```
#### Parameters

| Parameter       | Type | Description |
| ------------- | ----------- | ----------- |
| value | `string` | an UTF-8 text string. |

#### Returns
`string` - a hex string with '0x' prefix

#### Example
```javascript
// Returns hex string
const value = IconConverter.fromUtf8('hello')
```


### static toNumber()

Converts string, hex string or BigNumber value to number.

```javascript
IconConverter.toNumber(value: string|BigNumber) => number
```
#### Parameters

| Parameter       | Type | Description |
| ------------- | ----------- | ----------- |
| value | `string`, `BigNumber` | a string, hex string or BigNumber type value |

#### Returns
`number` - a value converted to number type.

#### Example
```javascript
// Returns number value
const value = IconConverter.toNumber('123')
```

### static toBigNumber()

Converts string, hex string or number value to BigNumber.

```javascript
IconConverter.toBigNumber(value: string|number) => BigNumber

```
#### Parameters

| Parameter       | Type | Description |
| ------------- | ----------- | ----------- |
| value | `string`, `number` | a string, hex string or number type value |

#### Returns
`BigNumber` - a value converted to BigNumber type.

#### Example
```javascript
// Returns BigNumber value
const value = IconConverter.toBigNumber('123')
```

### static toHex()

Converts string, number or BigNumber value to hex string.

```javascript
IconConverter.toHex(value: string|number|BigNumber) => string

```
#### Parameters

| Parameter       | Type | Description |
| ------------- | ----------- | ----------- |
| value | `string`, `number`, `BigNumber` | a string, number or BigNumber type value |

#### Returns
`string` - a value converted to hex string with '0x' prefix.

#### Example
```javascript
// Returns hex string
const value = IconConverter.toHex('123')
```

### static toRawTransaction()

Converts transaction object to raw transaction object.

```javascript
IconConverter.toRawTransaction(transaction: IcxTransaction|MessageTransaction|CallTransaction|DeployTransaction) => object

```
#### Parameters

| Parameter       | Type | Description |
| ------------- | ----------- | ----------- |
| transaction | `IcxTransaction`, `MessageTransaction`, `CallTransaction`, `DeployTransaction` | a transaction object |

#### Returns
`object` - a raw transaction object.

#### Example
```javascript
const txObj = new IcxTransactionBuilder()
    .from('hx46293d558d3bd489c3715e7e3648de0e35086bfd')
    .to('hx87a90bfe8ed49e1a25184ce77fa0d9c4b0484d6a')
    .value(IconAmount.of(7, IconAmount.Unit.ICX).toLoop())
    .stepLimit(IconConverter.toBigNumber(100000))
    .nid(IconConverter.toBigNumber(3))
    .nonce(IconConverter.toBigNumber(1))
    .version(IconConverter.toBigNumber(3))
    .timestamp(1544596599371000)
    .build()
// Returns raw transaction object
const rawTxObj = IconConverter.toRawTransaction(txObj)
```


## IconService.IconHexadecimal

`IconHexadecimal` is a utility module which contains functions related to hex prefix.

### static is0xPrefix()

Check whether string starts with '0x' prefix.

```javascript
IconHexadecimal.is0xPrefix(str: string) => boolean
```
#### Parameters

| Parameter       | Type | Description |
| ------------- | ----------- | ----------- |
| str | `string` | a string |

#### Returns
`boolean` - returns true if string starts with '0x' prefix.

#### Example
```javascript
// Returns true if string starts with '0x' prefix
const value = IconHexadecimal.is0xPrefix('0x61')
```

### static isHxPrefix()

Check whether string starts with 'hx' prefix.

```javascript
IconHexadecimal.isHxPrefix(str: string) => boolean
```
#### Parameters

| Parameter       | Type | Description |
| ------------- | ----------- | ----------- |
| str | `string` | a string |

#### Returns
`boolean` - returns true if string starts with 'hx' prefix.

#### Example
```javascript
// Returns true if string starts with 'hx' prefix
const value = IconHexadecimal.isHxPrefix('hx902ecb51c109183ace539f247b4ea1347fbf23b5')
```

### static isCxPrefix()

Check whether string starts with 'cx' prefix.

```javascript
IconHexadecimal.isCxPrefix(str: string) => boolean
```
#### Parameters

| Parameter       | Type | Description |
| ------------- | ----------- | ----------- |
| str | `string` | a string |

#### Returns
`boolean` - returns true if string starts with 'cx' prefix.

#### Example
```javascript
// Returns true if string starts with 'cx' prefix
const value = IconHexadecimal.isCxPrefix('cxc248ee72f58f7ec0e9a382379d67399f45b596c7')
```

### static add0xPrefix()

Add '0x' prefix to string.

```javascript
IconHexadecimal.add0xPrefix(str: string) => string
```
#### Parameters

| Parameter       | Type | Description |
| ------------- | ----------- | ----------- |
| str | `string` | a string |

#### Returns
`string` - a string with '0x' prefix.

#### Example
```javascript
// Returns a string with '0x' prefix.
const value = IconHexadecimal.add0xPrefix('1234')
```

### static addHxPrefix()

Add 'hx' prefix to string.

```javascript
IconHexadecimal.addHxPrefix(str: string) => string
```
#### Parameters

| Parameter       | Type | Description |
| ------------- | ----------- | ----------- |
| str | `string` | a string |

#### Returns
`string` - a string with 'hx' prefix.

#### Example
```javascript
// Returns a string with 'hx' prefix.
const value = IconHexadecimal.addHxPrefix('902ecb51c109183ace539f247b4ea1347fbf23b5')
```

### static addCxPrefix()

Add 'cx' prefix to string.

```javascript
IconHexadecimal.addCxPrefix(str: string) => string
```
#### Parameters

| Parameter       | Type | Description |
| ------------- | ----------- | ----------- |
| str | `string` | a string |

#### Returns
`string` - a string with 'cx' prefix.

#### Example
```javascript
// Returns a string with 'cx' prefix.
const value = IconHexadecimal.addCxPrefix('c248ee72f58f7ec0e9a382379d67399f45b596c7')
```

### static remove0xPrefix()

Remove '0x' prefix from string.

```javascript
IconHexadecimal.remove0xPrefix(str: string) => string
```
#### Parameters

| Parameter       | Type | Description |
| ------------- | ----------- | ----------- |
| str | `string` | a string |

#### Returns
`string` - a string without '0x' prefix.

#### Example
```javascript
// Returns a string without '0x' prefix.
const value = IconHexadecimal.remove0xPrefix('0x61')
```

### static removeHxPrefix()

Remove 'hx' prefix from string.

```javascript
IconHexadecimal.removeHxPrefix(str: string) => string
```
#### Parameters

| Parameter       | Type | Description |
| ------------- | ----------- | ----------- |
| str | `string` | a string |

#### Returns
`string` - a string without 'hx' prefix.

#### Example
```javascript
// Returns a string without 'hx' prefix.
const value = IconHexadecimal.removeHxPrefix('hx902ecb51c109183ace539f247b4ea1347fbf23b5')
```

### static removeCxPrefix()

Remove 'cx' prefix from string.

```javascript
IconHexadecimal.removeCxPrefix(str: string) => string
```
#### Parameters

| Parameter       | Type | Description |
| ------------- | ----------- | ----------- |
| str | `string` | a string |

#### Returns
`string` - a string without 'cx' prefix.

#### Example
```javascript
// Returns a string without 'cx' prefix.
const value = IconHexadecimal.removeCxPrefix('cxc248ee72f58f7ec0e9a382379d67399f45b596c7')
```

## IconService.IconValidator

`IconValidator` is a utility module which contains validation functions.

### static isPrivateKey()

Check if input value is a private key type string.

```javascript
IconValidator.isPrivateKey(privKey: any) => boolean
```
#### Parameters

| Parameter       | Type | Description |
| ------------- | ----------- | ----------- |
| privKey | `any` | an input value |

#### Returns
`boolean` - Returns true if the input value is a private key type string.

#### Example
```javascript
// Returns true if the input value is a private key type string.
const isPrivateKey = IconValidator.isPrivateKey('7abca1...20a9f1')
```

### static isPublicKey()

Check if input value is a public key type string.

```javascript
IconValidator.isPublicKey(pubKey: any) => boolean
```
#### Parameters

| Parameter       | Type | Description |
| ------------- | ----------- | ----------- |
| public | `any` | an input value |

#### Returns
`boolean` - Returns true if the input value is a public key type string.

#### Example
```javascript
// Returns true if the input value is a public key type string.
const isPublicKey = IconValidator.isPublicKey('7abca1...20a9f1')
```

### static isEoaAddress()

Check if input value is a EOA address type string.

```javascript
IconValidator.isEoaAddress(address: any) => boolean
```
#### Parameters

| Parameter       | Type | Description |
| ------------- | ----------- | ----------- |
| address | `any` | an input value |

#### Returns
`boolean` - Returns true if the input value is a EOA address type string.

#### Example
```javascript
// Returns true if the input value is a EOA address type string.
const isEoaAddress = IconValidator.isEoaAddress('hxca12a...209f1')
```

### static isScoreAddress()

Check if input value is a SCORE address type string.

```javascript
IconValidator.isScoreAddress(address: any) => boolean
```
#### Parameters

| Parameter       | Type | Description |
| ------------- | ----------- | ----------- |
| address | `any` | a input value |

#### Returns
`boolean` - Returns true if the input value is a SCORE address type string.

#### Example
```javascript
// Returns true if the input value is a SCORE address type string.
const isScoreAddress = IconValidator.isScoreAddress('cx1b32a...99f01')
```

### static isAddress()

Check if input value is a EOA or SCORE address type string.

```javascript
IconValidator.isAddress(address: any) => boolean
```
#### Parameters

| Parameter       | Type | Description |
| ------------- | ----------- | ----------- |
| address | `any` | an input value |

#### Returns
`boolean` - Returns true if the input value is a EOA or SCORE address type string.

#### Example
```javascript
// Returns true if the input value is a EOA or SCORE address type string.
const isAddress = IconValidator.isAddress('cx1b32a...99f01')
```

## Error cases

There are 6 types of error cases. Details are as below:

| Error code       | Description |
| ------------- | ----------- |
| `DATA ERROR` | Exception class related to data type. |
| `FORMAT ERROR` | Exception class related to data format. |
| `WALLET ERROR` | Exception class related to wallet errors.   |
| `RPC ERROR` | Exception class related to network errors. |
| `SCORE ERROR` | Exception class related to SCORE call error. |
| `NETWORK ERROR` | Exception class related to network errors. |

## References

- [ICON JSON-RPC API v3](https://icondev.readme.io/docs/json-rpc-specification) 
- [IRC2 Specification](https://github.com/icon-project/IIPs/blob/master/IIPS/iip-2.md)


<!-- 
Link: 
-->

[getBlockByHeight()]: #getblockbyheight
[getBlockByHash()]: #getblockbyhash
[getLastBlock()]: #getlastblock
[sendTransaction()]: #sendtransaction

[icx_getBlockByHeight]: https://icondev.readme.io/docs/json-rpc-specification#section-icx_getblockbyheight
[icx_getBlockByHash]: https://icondev.readme.io/docs/json-rpc-specification#section-icx_getblockbyhash
[icx_getLastBlock]: https://icondev.readme.io/docs/json-rpc-specification#section-icx_getlastblock
[icx_getScoreApi]: https://icondev.readme.io/docs/json-rpc-specification#section-icx_getscoreapi
[icx_getTransactionByHash]: https://icondev.readme.io/docs/json-rpc-specification#section-icx_gettransactionbyhash
[icx_getTransactionResult]: https://icondev.readme.io/docs/json-rpc-specification#section-icx_gettransactionresult
[ICON Networks]: https://icondev.readme.io/docs/icon-networks

[IconService]: #iconservice
[IconService.IconWallet]: #iconserviceiconwallet-wallet
[IconWallet]: #iconserviceiconwallet-wallet
[IconService.IconBuilder]: #iconserviceiconbuilder
[IconBuilder]: #iconserviceiconbuilder
[IcxTransactionBuilder]: #iconserviceiconbuildericxtransactionbuilder
[MessageTransactionBuilder]: #iconserviceiconbuildermessagetransactionbuilder
[DeployTransactionBuilder]: #iconserviceiconbuilderdeploytransactionbuilder
[CallTransactionBuilder]: #iconserviceiconbuildercalltransactionbuilder
[CallBuilder]: #iconserviceiconbuildercallbuilder
[IconService.SignedTransaction]: #iconservicesignedtransaction
[SignedTransaction]: #iconservicesignedtransaction
[IconService.HttpProvider]: #iconservicehttpprovider
[HttpProvider]: #iconservicehttpprovider
[IconService.IconAmount]: #iconserviceiconamount
[IconAmount]: #iconserviceiconamount
[IconService.IconConverter]: #iconserviceiconconverter
[IconConverter]: #iconserviceiconconverter
[IconService.IconHexadecimal]: #iconserviceiconhexadecimal
[IconHexadecimal]: #iconserviceiconhexadecimal
[IconService.IconValidator]: #iconserviceiconvalidator
[IconValidator]: #iconserviceiconvalidator
[Error Cases]: #error-cases
[References]: #references<|MERGE_RESOLUTION|>--- conflicted
+++ resolved
@@ -1,8 +1,3 @@
-<<<<<<< HEAD
-# ICON SDK for JavaScript
-
-ICON supports SDK for 3rd party or user services development. You can integrate ICON SDK for your project and utilize ICON’s functionality.
-=======
 ---
 title: "ICON SDK for JavaScript"
 excerpt: ""
@@ -29,7 +24,6 @@
 * [IconService.IconValidator][IconValidator]
 * [Error cases][Error cases]
 * [References][References]
->>>>>>> 765d7812
 
 ## Installation
 
