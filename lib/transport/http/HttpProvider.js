--- conflicted
+++ resolved
@@ -10,7 +10,6 @@
 		this.url = url;
 	}
 
-<<<<<<< HEAD
     /**
      * @description 
      * @param {object} request 
@@ -22,16 +21,4 @@
         const httpRequest = new HttpRequest(this.url, body)
         return new HttpCall(HttpClient.newCall(httpRequest), converter);
     }
-=======
-	request(request, converter) {
-		const body = JSON.stringify(request, (key, value) => { 
-			if (value) {
-				return value;
-			}
-			return false;
-		});
-		const httpRequest = new HttpRequest(this.url, body);
-		return new HttpCall(HttpClient.newCall(httpRequest), converter);
-	}
->>>>>>> 6100b7dc
 }