/*
 * Copyright 2018 ICON Foundation
 *
 * Licensed under the Apache License, Version 2.0 (the "License");
 * you may not use this file except in compliance with the License.
 * You may obtain a copy of the License at
 *
 *     http://www.apache.org/licenses/LICENSE-2.0
 *
 * Unless required by applicable law or agreed to in writing, software
 * distributed under the License is distributed on an "AS IS" BASIS,
 * WITHOUT WARRANTIES OR CONDITIONS OF ANY KIND, either express or implied.
 * See the License for the specific language governing permissions and
 * limitations under the License.
 */

import Request from './transport/jsonrpc/Request';
import Wallet from './Wallet';
import Builder from './builder';
import SignedTransaction from './SignedTransaction';
import * as Validator from './data/Validator';
import * as Formatter from './data/Formatter';
import { DataError } from './Exception';
import * as Util from './data/Util';
import Amount from './data/Amount';
import * as Converter from './data/Converter';
import HttpProvider from './transport/http/HttpProvider';
import * as Hexadecimal from './data/Hexadecimal';

/**
 * Class which provides APIs of ICON network.
 */
export default class IconService {
	/**
	 * Creates an instance of IconService.
	 * @param {HttpProvider} provider - The HttpProvider instance.
	 */
	constructor(provider) {
		this.provider = provider;
	}

	/**
	 * Get the total number of issued coins.
	 * @return {HttpCall} The HttpCall instance for icx_getTotalSupply JSON-RPC API request.
	 */
	getTotalSupply() {
		const requestId = Util.getCurrentTime();
		const request = new Request(requestId, 'icx_getTotalSupply', null);
		return this.provider.request(request, Converter.toBigNumber);
	}

	/**
	 * Get the balance of the address.
	 * @param {string} address - The EOA or SCORE address.
	 * @return {HttpCall} The HttpCall instance for icx_getBalance JSON-RPC API request.
	 */
	getBalance(address) {
		if (!Validator.isAddress(address)) {
			const error = new DataError(`[${address}] is not valid address.`);
			throw error.toString();
		} else {
			const requestId = Util.getCurrentTime();
			const params = { address };
			const request = new Request(requestId, 'icx_getBalance', params);
			return this.provider.request(request, Converter.toBigNumber);
		}
	}

	/**
	 * Get the block information.
	 * @param {string|BigNumber} value - The height or hash value of block.
	 * @return {HttpCall} The HttpCall instance for icx_getBlockByHeight,
	 * 	icx_getBlockByHash or icx_getLastBlock JSON-RPC API request.
	 */
	/* TODO: add description of number, hash and latest string */
	getBlock(value) {
		if (Validator.isBlockNumber(value)) {
			return this.getBlockByHeight(value);
		}
		if (Validator.isBlockHash(value)) {
			return this.getBlockByHash(value);
		}
		if (Validator.isPredefinedBlockValue(value)) {
			return this.getLastBlock();
		}

		const error = new DataError(`[${value}] is an unrecognized block reference.`);
		throw error.toString();
	}

	/**
	 * @description Get the block information.
	 * @param {BigNumber} value The value of block number
	 * @return {object} The Block object
	 */
	getBlockByHeight(value) {
		if (Validator.isBlockNumber(value)) {
			const requestId = Util.getCurrentTime();
			const params = { height: Converter.toHex(value) };
			const request = new Request(requestId, 'icx_getBlockByHeight', params);
			return this.provider.request(request, Formatter.toBlock);
		}

		const error = new DataError(`[${value}] is an unrecognized block height.`);
		throw error.toString();
	}

	/**
	 * @description Get the block information.
	 * @param {string} value The value of block hash
	 * @return {object} The Block object
	 */
	getBlockByHash(value) {
		if (Validator.isBlockHash(value)) {
			const requestId = Util.getCurrentTime();
			const params = { hash: value };
			const request = new Request(requestId, 'icx_getBlockByHash', params);
			return this.provider.request(request, Formatter.toBlock);
		}

		const error = new DataError(`[${value}] is an unrecognized block hash.`);
		throw error.toString();
	}

	/**
<<<<<<< HEAD
	 * @description Get the last block information.
	 * @return {object} The Block object
	 */
	getLastBlock() {
		const requestId = Util.getCurrentTime();
		const request = new Request(requestId, 'icx_getLastBlock', null);
		return this.provider.request(request, Formatter.toBlock);
	}

	/**
	 * @description Get the SCORE API list.
	 * @param {string} address SCORE address
	 * @return {array} The list of SCORE API
=======
	 * Get the SCORE API list.
	 * @param {string} address - The SCORE address.
	 * @return {HttpCall} The HttpCall instance for icx_getScoreApi JSON-RPC API request.
>>>>>>> 765d7812
	 */
	getScoreApi(address) {
		if (!Validator.isScoreAddress(address)) {
			const error = new DataError(`[${address}] is not a valid SCORE address.`);
			throw error.toString();
		} else {
			const requestId = Util.getCurrentTime();
			const params = { address };
			const request = new Request(requestId, 'icx_getScoreApi', params);
			return this.provider.request(request, Formatter.toScoreApiList);
		}
	}

	/**
	 * Get the transaction information.
	 * @param {string} hash - The transaction hash.
	 * @return {HttpCall} The HttpCall instance for icx_getTransactionByHash JSON-RPC API request.
	 */
	getTransaction(hash) {
		if (!Validator.isTransactionHash(hash)) {
			const error = new DataError(`[${hash}] is an unrecognized hash value.`);
			throw error.toString();
		} else {
			const requestId = Util.getCurrentTime();
			const params = { txHash: hash };
			const request = new Request(requestId, 'icx_getTransactionByHash', params);
			return this.provider.request(request, Formatter.toTransaction);
		}
	}

	/**
	 * Get the result of transaction by transaction hash.
	 * @param {string} hash - The transaction hash.
	 * @return {HttpCall} The HttpCall instance for icx_getTransactionResult JSON-RPC API request.
	 */
	getTransactionResult(hash) {
		if (!Validator.isTransactionHash(hash)) {
			const error = new DataError(`[${hash}] is an unrecognized hash value.`);
			throw error.toString();
		} else {
			const requestId = Util.getCurrentTime();
			const params = { txHash: hash };
			const request = new Request(requestId, 'icx_getTransactionResult', params);
			return this.provider.request(request, Formatter.toTransactionResult);
		}
	}

	/**
	 * Send a transaction that changes the states of address.
	 * @param {SignedTransaction} signedTransaction - Parameters including signature.
	 * @return {HttpCall} The HttpCall instance for icx_sendTransaction JSON-RPC API request.
	 */
	sendTransaction(signedTransaction) {
		if (!Validator.isSignedTransaction(signedTransaction.getProperties())) {
			const error = new DataError('Transaction object is invalid.');
			throw error.toString();
		} else {
			const requestId = Util.getCurrentTime();
			const params = signedTransaction.getProperties();
			const request = new Request(requestId, 'icx_sendTransaction', params);
			return this.provider.request(request);
		}
	}

	/**
	 * Calls a SCORE API just for reading.
	 * @param {Call} call - The call instance exported by CallBuilder
	 * @return {HttpCall} The HttpCall instance for icx_call JSON-RPC API request.
	 */
	call(call) {
		if (!Validator.isCall(call)) {
			const error = new DataError('Call object is invalid.');
			throw error.toString();
		} else {
			const requestId = Util.getCurrentTime();
			const params = call;
			const request = new Request(requestId, 'icx_call', params);
			return this.provider.request(request);
		}
	}
}

IconService.IconAmount = Amount;
IconService.IconBuilder = Builder;
IconService.IconConverter = Converter;
IconService.IconWallet = Wallet;
IconService.IconUtil = Util;
IconService.SignedTransaction = SignedTransaction;
IconService.HttpProvider = HttpProvider;
IconService.IconHexadecimal = Hexadecimal;
IconService.IconValidator = Validator;<|MERGE_RESOLUTION|>--- conflicted
+++ resolved
@@ -123,7 +123,6 @@
 	}
 
 	/**
-<<<<<<< HEAD
 	 * @description Get the last block information.
 	 * @return {object} The Block object
 	 */
@@ -137,11 +136,6 @@
 	 * @description Get the SCORE API list.
 	 * @param {string} address SCORE address
 	 * @return {array} The list of SCORE API
-=======
-	 * Get the SCORE API list.
-	 * @param {string} address - The SCORE address.
-	 * @return {HttpCall} The HttpCall instance for icx_getScoreApi JSON-RPC API request.
->>>>>>> 765d7812
 	 */
 	getScoreApi(address) {
 		if (!Validator.isScoreAddress(address)) {
