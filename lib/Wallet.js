--- conflicted
+++ resolved
@@ -1,5 +1,4 @@
 import secp256k1 from 'secp256k1';
-<<<<<<< HEAD
 import scryptjs from 'scrypt.js';
 import crypto, { randomBytes } from 'crypto'
 import uuidv4 from 'uuid/v4';
@@ -191,62 +190,3 @@
     }
 });
 
-=======
-import { randomBytes } from 'crypto';
-import { sha3_256 as sha3256 } from 'js-sha3';
-import sign from './data/Signer';
-import { addHxPrefix } from './data/Hexadecimal';
-
-export default class Wallet {
-	constructor(privKey) {
-		this.privKey = privKey;
-		this.pubKey = secp256k1.publicKeyCreate(this.privKey, false).slice(1);
-		this.address = addHxPrefix(sha3256(this.pubKey).slice(-40));
-	}
-
-	static create() {
-		let privKey;
-
-		do {
-			privKey = randomBytes(32);
-		} while (!secp256k1.privateKeyVerify(privKey));
-
-		return new Wallet(privKey);
-	}
-
-	static loadPrivateKey(privKey) {
-		const pkBuffer = Buffer.from(privKey, 'hex');
-		if (!secp256k1.privateKeyVerify(pkBuffer)) {
-			throw new Error('invalid private key');
-		}
-
-		return new Wallet(Buffer.from(pkBuffer, 'hex'));
-	}
-
-	static loadKeystore() {
-
-	}
-
-	// store() {
-
-	// }
-
-	sign(data) {
-		const signature = sign(data, this.privKey);
-		const b64encoded = Buffer.from(String.fromCharCode.apply(null, signature), 'base64');
-		return b64encoded;
-	}
-
-	getPrivateKey() {
-		return this.privKey.toString('hex');
-	}
-
-	getPublicKey() {
-		return this.pubKey.toString('hex');
-	}
-
-	getAddress() {
-		return this.address;
-	}
-}
->>>>>>> 6100b7dc
