<<<<<<< HEAD
import secp256k1 from 'secp256k1';
import BigNumber from 'bignumber.js'
import { isObject } from "util";
import { add0xPrefix } from './Hexadecimal'
import { isString, isByte, isNumeric, isBigNumber } from './Type'
=======
import { isObject } from 'util';
import { add0xPrefix } from './Hexadecimal';
import {
	isString,
	isByte,
	isNumeric,
} from './Type';
>>>>>>> 6100b7dc

export function concatTypedArrays(a, b) {
	const c = new (a.constructor)(a.length + b.length);
	c.set(a, 0);
	c.set(b, a.length);
	return c;
}

export function hasProperties(object, propertySet) {
<<<<<<< HEAD
    if (!isObject(object)) {
        return false;
    }

    propertySet.forEach(property => {
        if (object.hasOwnProperty(property)) {
            return false;
        }
    })

    return true;
}

export function convertToHex(value) {
    if (isNumeric(value)) {
        return add0xPrefix(value.toString(16));
    }
=======
	if (!isObject(object)) {
		return false;
	}

	propertySet.forEach((property) => {
		if (Object.prototype.hasOwnProperty.call(object, property)) {
			return false;
		}
		return true;
	});

	return true;
}

export function convertToHex(value) {
	if (isNumeric(value)) {
		return add0xPrefix(value.toString(16));
	}
>>>>>>> 6100b7dc

	if (isString(value)) {
		const bytes = [];
		let convertedText = '';

		for (let i = 0; i < value.length; i += 1) {
			const originBytes = unescape(encodeURIComponent(value[i]));
			for (let j = 0; j < originBytes.length; j += 1) {
				bytes.push(originBytes[j].charCodeAt(0));
			}
		}

		const textToHexFormat = '%x';
		for (let i = 0; i < bytes.length; i += 1) {
			const byte = bytes[i];
			let hexByte = byte.toString(16);
			if (hexByte.length === 1) {
				hexByte = `0${hexByte}`;
			}
			let char = textToHexFormat;
			char = char.replace(/%x/g, hexByte);
			convertedText += char;
		}

		return add0xPrefix(convertedText);
	}

	if (isByte(value)) {
		const encoded = value.reduce((output, elem) => (output + (`0${elem.toString(16)}`).slice(-2)), '');
		return add0xPrefix(encoded);
	}

<<<<<<< HEAD
    return value;
}

export function convertParamsValueToHex(params) {
    const converted = {};
=======
	return value;
}

export function convertParamsValueToHex(params) {
	const converted = {};
>>>>>>> 6100b7dc

	Object.keys(params).forEach((key) => {
		converted[key] = convertToHex(params[key]);
	});

<<<<<<< HEAD
    return converted;
}

export function isValidPrivateKey(privKey) {
    return secp256k1.privateKeyVerify(new Buffer(privKey, "hex"))
}

export function isValidPublicKey(pubKey) {
    return secp256k1.privateKeyVerify(new Buffer(pubKey, "hex"))
=======
	return converted;
}

export function createPrivate() {
	const weakMap = new WeakMap();
	const internal = (key) => {
		if (!weakMap.has(key)) {
			weakMap.set(key, {});
		}
		return weakMap.get(key);
	};
	return internal;
>>>>>>> 6100b7dc
}<|MERGE_RESOLUTION|>--- conflicted
+++ resolved
@@ -1,18 +1,8 @@
-<<<<<<< HEAD
 import secp256k1 from 'secp256k1';
 import BigNumber from 'bignumber.js'
 import { isObject } from "util";
 import { add0xPrefix } from './Hexadecimal'
 import { isString, isByte, isNumeric, isBigNumber } from './Type'
-=======
-import { isObject } from 'util';
-import { add0xPrefix } from './Hexadecimal';
-import {
-	isString,
-	isByte,
-	isNumeric,
-} from './Type';
->>>>>>> 6100b7dc
 
 export function concatTypedArrays(a, b) {
 	const c = new (a.constructor)(a.length + b.length);
@@ -22,7 +12,6 @@
 }
 
 export function hasProperties(object, propertySet) {
-<<<<<<< HEAD
     if (!isObject(object)) {
         return false;
     }
@@ -40,26 +29,6 @@
     if (isNumeric(value)) {
         return add0xPrefix(value.toString(16));
     }
-=======
-	if (!isObject(object)) {
-		return false;
-	}
-
-	propertySet.forEach((property) => {
-		if (Object.prototype.hasOwnProperty.call(object, property)) {
-			return false;
-		}
-		return true;
-	});
-
-	return true;
-}
-
-export function convertToHex(value) {
-	if (isNumeric(value)) {
-		return add0xPrefix(value.toString(16));
-	}
->>>>>>> 6100b7dc
 
 	if (isString(value)) {
 		const bytes = [];
@@ -92,25 +61,16 @@
 		return add0xPrefix(encoded);
 	}
 
-<<<<<<< HEAD
     return value;
 }
 
 export function convertParamsValueToHex(params) {
     const converted = {};
-=======
-	return value;
-}
-
-export function convertParamsValueToHex(params) {
-	const converted = {};
->>>>>>> 6100b7dc
 
 	Object.keys(params).forEach((key) => {
 		converted[key] = convertToHex(params[key]);
 	});
 
-<<<<<<< HEAD
     return converted;
 }
 
@@ -120,8 +80,6 @@
 
 export function isValidPublicKey(pubKey) {
     return secp256k1.privateKeyVerify(new Buffer(pubKey, "hex"))
-=======
-	return converted;
 }
 
 export function createPrivate() {
@@ -133,5 +91,4 @@
 		return weakMap.get(key);
 	};
 	return internal;
->>>>>>> 6100b7dc
 }