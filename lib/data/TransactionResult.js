--- conflicted
+++ resolved
@@ -2,7 +2,6 @@
 import { toDecimal, toBigNumber } from '../formatter/Converter';
 
 export default class TransactionResult {
-<<<<<<< HEAD
     constructor(data) {
         this.status = data["status"];
         this.to = addHxPrefix(data["to"]);
@@ -30,33 +29,4 @@
             this.failure = data["failure"];
         }
     }
-=======
-	constructor(data) {
-		this.status = data.status;
-		this.to = addHxPrefix(data.to);
-		this.txHash = add0xPrefix(data.txHash);
-		this.txIndex = toDecimal(data.txIndex);
-		this.blockHeight = toDecimal(data.blockHeight);
-		this.blockHash = add0xPrefix(data.blockHash);
-		this.cumulativeStepUsed = toBigNumber(data.cumulativeStepUsed);
-		this.stepUsed = toBigNumber(data.stepUsed);
-		this.stepPrice = toBigNumber(data.stepPrice);
-
-		// TODO Success
-		if (data.scoreAddress) {
-			this.scoreAddress = data.scoreAddress;
-		}
-		if (data.eventLogs) {
-			this.eventLogs = data.eventLogs;
-		}
-		if (data.logsBloom) {
-			this.logsBloom = data.logsBloom;
-		}
-
-		// TODO Fail
-		if (data.failure) {
-			this.failure = data.failure;
-		}
-	}
->>>>>>> 6100b7dc
 }