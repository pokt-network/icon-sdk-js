/* eslint-disable no-use-before-define */
import {
	sha3_256 as sha3256,
} from 'js-sha3';

<<<<<<< HEAD
export function serialize(trasaction) {
    const phraseToSign = generateHashKey(trasaction);
    const hashcode = sha3_256.update(phraseToSign).hex();
    const serialized = new Buffer(hashcode, "hex");
    return serialized;
=======
export default function serialize(trasaction) {
	const phraseToSign = generateHashKey(trasaction);
	const hashcode = sha3256.update(phraseToSign).hex();
	const serialized = Buffer.from(hashcode, 'hex');

	return serialized;
>>>>>>> 6100b7dc
}

function generateHashKey(obj) {
	let resultStrReplaced = '';
	const resultStr = objTraverse(obj);

	resultStrReplaced = resultStr.substring(1).slice(0, -1);
	const result = `icx_sendTransaction.${resultStrReplaced}`;

	return result;
}

// TODO: Update objTraverse!
function objTraverse(obj) {
<<<<<<< HEAD
    console.log(obj)
    let result = "";
    result += '{';
    let keys;
    keys = Object.keys(obj);
    keys.sort();
    if (keys.length > 0) {
        for (let i = 0; i < keys.length; i++) {
            const key = keys[i]
            const value = obj[key];
            switch (true) {
                case (value === null): {
                    result += `${key}.`;
                    result += String.raw`\0`;
                    break;
                }
                case (typeof value === 'string'): {
                    result += `${key}.`
                    result += escapeString(value)
                    break;
                }
                case (Array.isArray(value)): {
                    result += `${key}.`
                    result += arrTraverse(value)
                    break;
                }
                case (typeof value === 'object'): {
                    result += `${key}.`
                    result += objTraverse(value);
                    break;
                }
                default:
                    break;
            }
            result += '.'
        }
        result = result.slice(0, -1);
        result += '}';
    } else {
        result += '}';
    }
    return result;
=======
	let result = '';
	const keys = Object.keys(obj);
	keys.sort();
	result += '{';
	for (let i = 0; i < keys.length; i += 1) {
		const key = keys[i];
		const value = obj[key];

		switch (true) {
			case (value === null): {
				result += `${key}.`;
				result += String.raw`\0`;
				break;
			}
			case (typeof value === 'string'): {
				result += `${key}.`;
				result += escapeString(value);
				break;
			}
			case (Array.isArray(value)): {
				result += `${key}.`;
				result += arrTraverse(value);
				break;
			}
			case (typeof value === 'object'): {
				result += `${key}.`;
				result += objTraverse(value);
				break;
			}
			default:
				break;
		}
		result += '.';
	}
	result = result.slice(0, -1);
	result += '}';
	return result;
>>>>>>> 6100b7dc
}

function arrTraverse(arr) {
	let result = '';

	result += '[';
	for (let j = 0; j < arr.length; j += 1) {
		const value = arr[j];

		switch (true) {
			case (value === null):
			{
				result += String.raw`\0`;
				break;
			}
			case (typeof value === 'string'):
			{
				result += escapeString(value);
				break;
			}
			case (Array.isArray(value)):
			{
				result += arrTraverse(value);
				break;
			}
			case (typeof value === 'object'):
			{
				result += objTraverse(value);
				break;
			}
			default:
				break;
		}
		result += '.';
	}
	result = result.slice(0, -1);
	result += ']';
	return result;
}

function escapeString(value) {
	let newString = String.raw`${value}`;

	newString = newString.replace('\\', '\\\\');
	newString = newString.replace('.', '\\.');
	newString = newString.replace('{', '\\{');
	newString = newString.replace('}', '\\}');
	newString = newString.replace('[', '\\[');
	newString = newString.replace(']', '\\]');
	return newString;
}<|MERGE_RESOLUTION|>--- conflicted
+++ resolved
@@ -3,20 +3,11 @@
 	sha3_256 as sha3256,
 } from 'js-sha3';
 
-<<<<<<< HEAD
 export function serialize(trasaction) {
     const phraseToSign = generateHashKey(trasaction);
     const hashcode = sha3_256.update(phraseToSign).hex();
     const serialized = new Buffer(hashcode, "hex");
     return serialized;
-=======
-export default function serialize(trasaction) {
-	const phraseToSign = generateHashKey(trasaction);
-	const hashcode = sha3256.update(phraseToSign).hex();
-	const serialized = Buffer.from(hashcode, 'hex');
-
-	return serialized;
->>>>>>> 6100b7dc
 }
 
 function generateHashKey(obj) {
@@ -31,7 +22,6 @@
 
 // TODO: Update objTraverse!
 function objTraverse(obj) {
-<<<<<<< HEAD
     console.log(obj)
     let result = "";
     result += '{';
@@ -74,45 +64,6 @@
         result += '}';
     }
     return result;
-=======
-	let result = '';
-	const keys = Object.keys(obj);
-	keys.sort();
-	result += '{';
-	for (let i = 0; i < keys.length; i += 1) {
-		const key = keys[i];
-		const value = obj[key];
-
-		switch (true) {
-			case (value === null): {
-				result += `${key}.`;
-				result += String.raw`\0`;
-				break;
-			}
-			case (typeof value === 'string'): {
-				result += `${key}.`;
-				result += escapeString(value);
-				break;
-			}
-			case (Array.isArray(value)): {
-				result += `${key}.`;
-				result += arrTraverse(value);
-				break;
-			}
-			case (typeof value === 'object'): {
-				result += `${key}.`;
-				result += objTraverse(value);
-				break;
-			}
-			default:
-				break;
-		}
-		result += '.';
-	}
-	result = result.slice(0, -1);
-	result += '}';
-	return result;
->>>>>>> 6100b7dc
 }
 
 function arrTraverse(arr) {
