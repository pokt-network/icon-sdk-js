--- conflicted
+++ resolved
@@ -3,19 +3,10 @@
 	concatTypedArrays,
 } from './Util';
 
-<<<<<<< HEAD
 export function sign(data, privKey) {
     const signing = secp256k1.sign(data, privKey);
     const recovery = new Uint8Array(1);
     recovery[0] = signing.recovery;
     const signature = concatTypedArrays(signing.signature, recovery);
     return signature;
-=======
-export default function sign(data, privKey) {
-	const signing = secp256k1.sign(data, privKey);
-	const recovery = new Uint8Array(1);
-	recovery[0] = signing.recovery;
-	const signature = concatTypedArrays(signing.signature, recovery);
-	return signature;
->>>>>>> 6100b7dc
 }