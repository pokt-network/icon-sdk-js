import { addHxPrefix, add0xPrefix } from './Hexadecimal';
import { toBigNumber, toDecimal } from '../formatter/Converter';

export default class Transaction {
<<<<<<< HEAD
    constructor(data) {
        this.version = data["status"];
        this.from = addHxPrefix(data["from"]);
        this.to = addHxPrefix(data["to"]);
        this.value = toBigNumber(data["value"]);
        this.stepLimit = toBigNumber(data["stepLimit"]);
        this.timestamp = toBigNumber(data["timestamp"]);
        this.nid = toDecimal(data["nid"]);
        this.nonce = toDecimal(data["nonce"]);
        this.txHash = add0xPrefix(data["txHash"]);
        this.txIndex = toDecimal(data["txIndex"]);
        this.blockHeight = toDecimal(data["blockHeight"]);
        this.blockHash = add0xPrefix(data["blockHash"]);
        this.signature = data["signature"];

        if (data["dataType"]) {
            this.dataType = data["dataType"];
        }
        if (data["data"]) {
            this.data = data["data"];
        }
    }
=======
	constructor(data) {
		this.version = data.status;
		this.from = addHxPrefix(data.from);
		this.to = addHxPrefix(data.to);
		this.value = toBigNumber(data.value);
		this.stepLimit = toBigNumber(data.stepLimit);
		this.timestamp = toBigNumber(data.timestamp);
		this.nid = toDecimal(data.nid);
		this.nonce = toDecimal(data.nonce);
		this.txHash = add0xPrefix(data.txHash);
		this.txIndex = toDecimal(data.txIndex);
		this.blockHeight = toDecimal(data.blockHeight);
		this.blockHash = add0xPrefix(data.blockHash);
		this.signature = data.signature;

		if (data.dataType) {
			this.dataType = data.dataType;
		}
		if (data.data) {
			this.data = data.data;
		}
	}
>>>>>>> 6100b7dc
}<|MERGE_RESOLUTION|>--- conflicted
+++ resolved
@@ -2,7 +2,6 @@
 import { toBigNumber, toDecimal } from '../formatter/Converter';
 
 export default class Transaction {
-<<<<<<< HEAD
     constructor(data) {
         this.version = data["status"];
         this.from = addHxPrefix(data["from"]);
@@ -25,28 +24,4 @@
             this.data = data["data"];
         }
     }
-=======
-	constructor(data) {
-		this.version = data.status;
-		this.from = addHxPrefix(data.from);
-		this.to = addHxPrefix(data.to);
-		this.value = toBigNumber(data.value);
-		this.stepLimit = toBigNumber(data.stepLimit);
-		this.timestamp = toBigNumber(data.timestamp);
-		this.nid = toDecimal(data.nid);
-		this.nonce = toDecimal(data.nonce);
-		this.txHash = add0xPrefix(data.txHash);
-		this.txIndex = toDecimal(data.txIndex);
-		this.blockHeight = toDecimal(data.blockHeight);
-		this.blockHash = add0xPrefix(data.blockHash);
-		this.signature = data.signature;
-
-		if (data.dataType) {
-			this.dataType = data.dataType;
-		}
-		if (data.data) {
-			this.data = data.data;
-		}
-	}
->>>>>>> 6100b7dc
 }